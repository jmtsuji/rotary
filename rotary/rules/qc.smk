# qc: rules for long and short read quality control.
# Copyright Jackson M. Tsuji and Lee H. Bergstrand, 2023

import os
import itertools
import pandas as pd
from pungi.utils import symlink_or_compress, is_config_parameter_true

from rotary.qc import write_fastqc_summary_tsv, sanitize_fastqc_data, \
    extract_and_combine_sample_fastqc_multiqc_data

CONTAMINATION_NCBI_ACCESSIONS = config.get("contamination_references_ncbi_accessions")
CUSTOM_CONTAMINATION_FILEPATHS = config.get("contamination_references_custom_filepaths")

if CUSTOM_CONTAMINATION_FILEPATHS:
    CUSTOM_CONTAMINATION_FILE_NAMES = [os.path.basename(path).split('.')[0] for path in CUSTOM_CONTAMINATION_FILEPATHS]
else:
    CUSTOM_CONTAMINATION_FILE_NAMES = []

if not CONTAMINATION_NCBI_ACCESSIONS and not CUSTOM_CONTAMINATION_FILEPATHS:
    CONTAMINANT_REFERENCE_GENOMES = False
else:
    CONTAMINANT_REFERENCE_GENOMES = True

ZENODO_VERSION = "10087395"

DB_DIR_PATH = config.get('db_dir')

KEEP_QC_READ_FILES = is_config_parameter_true(config,'keep_final_qc_read_files')
PERFORM_ADAPTER_TRIMMING = is_config_parameter_true(config,'perform_adapter_trimming')
OVERLAP_BASED_TRIMMING = is_config_parameter_true(config,'overlap_based_trimming')

# SAMPLE_NAMES and POLISH_WITH_SHORT_READS are instantiated in rotary.smk

rule download_short_read_adapters:
    """
    Downloads sequence adapters to trim from short reads (for now, uses the ATLAS version)
    """
    output:
        os.path.join(DB_DIR_PATH, "adapters.fasta")
    log:
        "logs/download/download_short_read_adapters.log"
    benchmark:
        "benchmarks/download/download_short_read_adapters.benchmark.txt"
    params:
        url = f"https://zenodo.org/records/{ZENODO_VERSION}/files/adapters.fasta"
    shell:
        """
        wget -O {output} {params.url} > {log} 2>&1
        """

rule download_ncbi_contamination_reference:
    """
    Downloads references genome for contamination screening using its NCBI genome accession
    """
    output:
        genome=os.path.join(DB_DIR_PATH,'contamination_references','ncbi','{accession}.fna.gz'),
        zip=temp(os.path.join(DB_DIR_PATH,'contamination_references','ncbi','{accession}.zip')),
        zip_dir=temp(directory(os.path.join(DB_DIR_PATH,'contamination_references','ncbi','{accession}')))
    conda:
        "../envs/download.yaml"
    log:
        "logs/download/download_contamination_reference_{accession}.log"
    benchmark:
        "benchmarks/download/download_contamination_reference_{accession}.benchmark.txt"
    params:
        accession="{accession}"
    threads:
        min(config.get("threads",1),4)
    shell:
        """        
        echo "### Downloading genome: {params.accession} ###" > {log}
        datasets download genome accession {params.accession} --include genome --filename {output.zip} 2>> {log}
        unzip -d {output.zip_dir} {output.zip} > /dev/null

        # Confirm that there is only one genome file matching the expected pattern in the unzipped folder
        genome_file=($(find {output.zip_dir}/ncbi_dataset/data/{params.accession} -type f -name "{params.accession}_*_genomic.fna"))
        if [[ "${{#genome_file[@]}}" == 1 ]]; then
          pigz -c -p {threads} "${{genome_file[0]}}" > {output.genome}
        else
          echo "ERROR: more than 1 genome file (or no genome file) in dir {output.zip_dir}/ncbi_dataset/data/{params.accession}"
          exit 1
        fi
        """

rule set_up_custom_contamination_references:
    output:
        expand(os.path.join(DB_DIR_PATH, 'contamination_references', 'custom', '{contaminant_name}.fna.gz'),
            contaminant_name=CUSTOM_CONTAMINATION_FILE_NAMES),
    run:
        for name, path in zip(CUSTOM_CONTAMINATION_FILE_NAMES,CUSTOM_CONTAMINATION_FILEPATHS):
            symlink_or_compress(path, os.path.join(DB_DIR_PATH, 'contamination_references', 'custom', f'{name}.fna.gz'))

rule nanopore_qc_filter:
    input:
        "{sample}/raw/long/{sample}_long.fastq.gz"
    output:
        temp("{sample}/qc/long/{sample}_filter_long.fastq.gz")
    conda:
        "../envs/mapping.yaml"
    log:
        "{sample}/logs/qc/long/qc_long.log"
    benchmark:
        "{sample}/benchmarks/qc/long/qc_long.benchmark.txt"
    threads:
        config.get("threads",1)
    resources:
        mem=config.get("memory")
    params:
        minlength = config.get("minlength"),
        minavgquality = config.get("minavgquality")
    shell:
        """
        reformat.sh in={input} out={output} minlength={params.minlength} minavgquality={params.minavgquality} \
          interleaved=f qin=33 threads={threads} -Xmx{resources.mem}G pigz=t unpigz=t > {log} 2>&1
        """


rule qc_long_length_hist:
    input:
        "{sample}/qc/long/{sample}_filter_long.fastq.gz"
    output:
        "{sample}/qc/long/{sample}_length_hist.tsv"
    conda:
        "../envs/mapping.yaml"
    log:
        "{sample}/logs/qc/long/qc_long_length_hist.log"
    benchmark:
        "{sample}/benchmarks/qc/long/qc_long_length_hist.benchmark.txt"
    threads:
        config.get("threads",1)
    resources:
        mem=config.get("memory")
    shell:
        """
        reformat.sh in={input} lhist={output} maxhistlen=10000000 pigz=t unpigz=t \
          interleaved=f qin=33 threads={threads} -Xmx{resources.mem}G > {log} 2>&1
        """


rule qc_long_length_stats:
    input:
        "{sample}/qc/long/{sample}_length_hist.tsv"
    output:
        "{sample}/stats/{sample}_qc_long_length_stats.txt"
    log:
        "{sample}/logs/qc/long/qc_long_length_stats.log"
    benchmark:
        "{sample}/benchmarks/qc/long/qc_long_length_stats.benchmark.txt"
    run:
        length_hist = pd.read_csv(input[0], sep='\t')

        lengths = []

        for index, row in length_hist.iterrows():
            length, count = row
            lengths = lengths + list(itertools.repeat(length,count))

        lengths = pd.Series(lengths)

        length_stats = pd.DataFrame({'Total reads':   [lengths.shape[0]],
                                     'Mean length':   [round(lengths.mean(),2)],
                                     'Median length': [lengths.median()],
                                     'Min length':    [lengths.min()],
                                     'Max length':    [lengths.max()]})\
          .transpose()

        length_stats.to_csv(output[0], sep='\t', header=None, index=True)


rule finalize_qc_long:
    input:
        "{sample}/qc/long/{sample}_filter_long.fastq.gz"
    output:
        "{sample}/qc/{sample}_qc_long.fastq.gz" if KEEP_QC_READ_FILES else temp("{sample}/qc/{sample}_qc_long.fastq.gz")
    shell:
        """
        cp {input} {output}
        """


rule qc_long:
    input:
        expand("{sample}/qc/{sample}_qc_long.fastq.gz", sample=SAMPLE_NAMES),
        expand("{sample}/stats/{sample}_qc_long_length_stats.txt", sample=SAMPLE_NAMES)
    output:
        temp(touch("checkpoints/qc_long"))


rule short_read_reformat:
    """
    Makes the input format of the short reads consistent (e.g., by trimming read descriptions and tossing invalid 
    nucleotide characters). Threads are locked at a maximum of 4 because this code is IO limited.
    """
    input:
        short_r1 = "{sample}/raw/short/{sample}_R1.fastq.gz",
        short_r2 = "{sample}/raw/short/{sample}_R2.fastq.gz"
    output:
        short_reformat_r1 = temp("{sample}/qc/short/{sample}_reformat_R1.fastq.gz"),
        short_reformat_r2 = temp("{sample}/qc/short/{sample}_reformat_R2.fastq.gz"),
        quality_histogram = "{sample}/qc/short/{sample}_reformat_qhist.tsv"
    conda:
        "../envs/qc.yaml"
    log:
        "{sample}/logs/qc/short/short_read_reformat.log"
    benchmark:
        "{sample}/benchmarks/qc/short/short_read_reformat.benchmark.txt"
    threads:
        min(config.get("threads", 1), 4)
    resources:
        mem = config.get("memory")
    shell:
        """
        reformat.sh -Xmx{resources.mem}g threads={threads} in={input.short_r1} in2={input.short_r2} \
          out={output.short_reformat_r1} out2={output.short_reformat_r2} qhist={output.quality_histogram} \
          overwrite=t interleaved=f qin=33 verifypaired=t trimreaddescription=t tossjunk=t pigz=t unpigz=t \
          2> {log}
        """


rule short_read_adapter_trimming:
    """
    Trims 3' adapters off the reads (e.g., that are caused by having a short insert).
    """
    input:
        short_r1 = "{sample}/qc/short/{sample}_reformat_R1.fastq.gz",
        short_r2 = "{sample}/qc/short/{sample}_reformat_R2.fastq.gz",
        adapters = os.path.join(DB_DIR_PATH, "adapters.fasta")
    output:
        short_r1 = temp("{sample}/qc/short/{sample}_adapter_trim_R1.fastq.gz"),
        short_r2 = temp("{sample}/qc/short/{sample}_adapter_trim_R2.fastq.gz"),
        adapter_trim_stats= "{sample}/stats/{sample}_short_read_adapter_trimming.txt"
    conda:
        "../envs/qc.yaml"
    log:
        "{sample}/logs/qc/short/short_read_adapter_trimming.log"
    benchmark:
        "{sample}/benchmarks/qc/short/short_read_adapter_trimming.benchmark.txt"
    params:
        adapter_trimming_kmer_length = config.get("adapter_trimming_kmer_length"),
        minimum_detectable_adapter_length_on_read_end = config.get("minimum_detectable_adapter_length_on_read_end"),
        trim_adapters_by_overlap = "t" if OVERLAP_BASED_TRIMMING else "f",
        min_read_length = config.get("minimum_read_length_adapter_trim")
    threads:
        config.get("threads", 1)
    resources:
        mem = config.get("memory")
    shell:
        """
        bbduk.sh -Xmx{resources.mem}g threads={threads} in={input.short_r1} in2={input.short_r2} \
          out={output.short_r1} out2={output.short_r2} ref={input.adapters} \
          k={params.adapter_trimming_kmer_length} ktrim=r mink={params.minimum_detectable_adapter_length_on_read_end} \
          rcomp=t trimbyoverlap={params.trim_adapters_by_overlap} minoverlap=14 mininsert=40 \
          minlength={params.min_read_length} stats={output.adapter_trim_stats} overwrite=t interleaved=f qin=33 \
          pigz=t unpigz=t \
          2> {log}
        """


rule short_read_quality_trimming:
    """
    Performs quality trimming after trimming adapters.
    The conditional statements in the input field select whether to skip adapter trimming based on the config file.
    Note: if quality_trim_direction is set as "f", the reads are just passed through this rule and not trimmed.
    """

    input:
        short_r1 = "{sample}/qc/short/{sample}_adapter_trim_R1.fastq.gz" if PERFORM_ADAPTER_TRIMMING else "{sample}/qc/short/{sample}_reformat_R1.fastq.gz",
        short_r2 = "{sample}/qc/short/{sample}_adapter_trim_R2.fastq.gz" if PERFORM_ADAPTER_TRIMMING else "{sample}/qc/short/{sample}_reformat_R2.fastq.gz"
    output:
        short_r1 = temp("{sample}/qc/short/{sample}_quality_trim_R1.fastq.gz"),
        short_r2 = temp("{sample}/qc/short/{sample}_quality_trim_R2.fastq.gz"),
        quality_histogram = "{sample}/qc/short/{sample}_quality_trim_qhist.tsv"
    conda:
        "../envs/qc.yaml"
    log:
        "{sample}/logs/qc/short/short_read_quality_trimming.log"
    benchmark:
        "{sample}/benchmarks/qc/short/short_read_quality_trimming.benchmark.txt"
    params:
        quality_trim_direction = config.get("quality_trim_direction"),
        quality_trim_cutoff = config.get("quality_trim_score_cutoff"),
        min_read_length = config.get("minimum_read_length_quality_trim"),
        min_average_quality = config.get("minimum_average_quality_score_post_trim") if config.get("quality_trim_direction") != "f" else 0
    threads:
        config.get("threads", 1)
    resources:
        mem = config.get("memory")
    shell:
        """
        bbduk.sh -Xmx{resources.mem}g threads={threads} in={input.short_r1} in2={input.short_r2} \
          out={output.short_r1} out2={output.short_r2} qhist={output.quality_histogram} \
          qtrim={params.quality_trim_direction} trimq={params.quality_trim_cutoff} minlength={params.min_read_length} \
          minavgquality={params.min_average_quality} overwrite=t interleaved=f qin=33 pigz=t unpigz=t \
          2> {log}
        """


rule short_read_contamination_filter:
    """
    Filters short reads based on match to a reference. 
    Note that contamination_references in the input is only there to trigger download of the genome files; the actual 
    text to be input into the shell (with proper comma separation) is prepared in all_contaminant_references in params.
    """
    input:
        short_r1 = "{sample}/qc/short/{sample}_quality_trim_R1.fastq.gz",
        short_r2 = "{sample}/qc/short/{sample}_quality_trim_R2.fastq.gz",
        ncbi_contamination_references = expand(os.path.join(DB_DIR_PATH, 'contamination_references', 'ncbi',
            '{accession}.fna.gz'), accession=CONTAMINATION_NCBI_ACCESSIONS),
        custom_contamination_references = expand(os.path.join(DB_DIR_PATH, 'contamination_references', 'custom',
            '{contaminant_name}.fna.gz'), contaminant_name=CUSTOM_CONTAMINATION_FILE_NAMES)
    output:
        short_r1 = temp("{sample}/qc/short/{sample}_filter_R1.fastq.gz"),
        short_r2 = temp("{sample}/qc/short/{sample}_filter_R2.fastq.gz"),
        quality_histogram = "{sample}/qc/short/{sample}_filter_qhist.tsv",
        filter_stats= "{sample}/stats/{sample}_short_read_contamination_filter.txt"
    conda:
        "../envs/qc.yaml"
    log:
        "{sample}/logs/qc/short/short_read_contamination_filter.log"
    benchmark:
        "{sample}/benchmarks/qc/short/short_read_contamination_filter.benchmark.txt"
    params:
        contamination_filter_kmer_length = config.get("contamination_filter_kmer_length"),
        contamination_references = lambda wildcards, input: ','.join(input.ncbi_contamination_references +
                                                                     input.custom_contamination_references)
    threads:
        config.get("threads", 1)
    resources:
        mem = config.get("memory")
    shell:
        """
        bbduk.sh -Xmx{resources.mem}g threads={threads} in={input.short_r1} in2={input.short_r2} \
          ref={params.contamination_references} out={output.short_r1} out2={output.short_r2} \
          stats={output.filter_stats} qhist={output.quality_histogram} \
          k={params.contamination_filter_kmer_length} ktrim=f rcomp=t \
          overwrite=t interleaved=f qin=33 pigz=t unpigz=t \
          2> {log}
        """

rule finalize_qc_short:
    """
    The conditional statements in this rule control whether or not contaminant filtration is performed.
    """
    input:
        short_r1 = "{sample}/qc/short/{sample}_filter_R1.fastq.gz" if CONTAMINANT_REFERENCE_GENOMES else "{sample}/qc/short/{sample}_quality_trim_R1.fastq.gz",
        short_r2 = "{sample}/qc/short/{sample}_filter_R2.fastq.gz" if CONTAMINANT_REFERENCE_GENOMES else "{sample}/qc/short/{sample}_quality_trim_R2.fastq.gz"
    output:
        short_final_r1="{sample}/qc/{sample}_qc_R1.fastq.gz" if KEEP_QC_READ_FILES else temp("{sample}/qc/{sample}_qc_R1.fastq.gz"),
        short_final_r2="{sample}/qc/{sample}_qc_R2.fastq.gz" if KEEP_QC_READ_FILES else temp("{sample}/qc/{sample}_qc_R2.fastq.gz")
    shell:
        """
        cp {input.short_r1} {output.short_final_r1}
        cp {input.short_r2} {output.short_final_r2}
        """


rule qc_short:
    input:
        expand("{sample}/qc/{sample}_qc_R1.fastq.gz", sample=SAMPLE_NAMES),
        expand("{sample}/qc/{sample}_qc_R2.fastq.gz", sample=SAMPLE_NAMES)
    output:
        temp(touch("checkpoints/qc_short"))


rule run_fastqc_raw_reads:
    input:
        # wildcard direction_or_long can be long, R1, or R2
        "{sample}/raw/{read_type}/{sample}_{direction_or_long}.fastq.gz"
    output:
        fastqc_html=temp("{sample}/qc/qc_stats/{read_type}/{sample}_{direction_or_long}_fastqc.html"),
        fastqc_zip=temp("{sample}/qc/qc_stats/{read_type}/{sample}_{direction_or_long}_fastqc.zip")
    conda:
        "../envs/qc.yaml"
    log:
        "{sample}/logs/qc/qc_stats_{read_type}_{direction_or_long}.log"
    benchmark:
        "{sample}/benchmarks/qc/short/qc_stats_{read_type}_{direction_or_long}.txt"
    params:
        outdir="{sample}/qc/qc_stats/{read_type}"
    resources:
        mem_mb = lambda wildcards: 1024 if wildcards.read_type == 'long' else 512 # More memory when dealing with long reads
    shell:
        """
        mkdir -p {params.outdir}
        fastqc -o {params.outdir} --memory {resources.mem_mb} {input} > {log} 2>&1
        """

rule run_fastqc_quality_controlled_reads:
    input:
        # wildcard direction_or_long can be long, R1, or R2
        "{sample}/qc/{read_type}/{sample}{file_type}{direction_or_long}.fastq.gz"
    output:
        fastqc_html=temp("{sample}/qc/qc_stats/{read_type}/{sample}{file_type}{direction_or_long}_fastqc.html"),
        fastqc_zip=temp("{sample}/qc/qc_stats/{read_type}/{sample}{file_type}{direction_or_long}_fastqc.zip")
    conda:
        "../envs/qc.yaml"
    log:
        "{sample}/logs/qc/qc_stats_{read_type}_{file_type}_{direction_or_long}.log"
    benchmark:
        "{sample}/benchmarks/qc/short/qc_stats_{read_type}_{file_type}_{direction_or_long}.txt"
    params:
        outdir="{sample}/qc/qc_stats/{read_type}"
    resources:
        mem_mb=lambda wildcards: 1024 if wildcards.read_type == 'long' else 512  # More memory when dealing with long reads
    shell:
        """
        mkdir -p {params.outdir}
        fastqc -o {params.outdir} --memory {resources.mem_mb} {input} > {log} 2>&1
        """

        
def generate_fastqc_file_list(wildcards):
    """
    Generate a list of FastQC file paths based on the specified parameters.
    :param wildcards: Contains the wildcards used for generating the file paths.
    :return: A list of file paths for the required output FastQC files
    """
    fastqc_outputs = ['fastqc.html', 'fastqc.zip'] # Fastqc outputs html and zip files for each input fastq file.
    short_read_directions = ['R1', 'R2']
    raw_file_type = '_' # Raw fastq files have no file type and only possess a dash.
    filter_file_type = '_filter_' # Filter is shared between both short and long read data.

    # Generate the list of fastqc output files for the short read fastq files.
    if wildcards.type == 'short':
        qc_short_file_types = [raw_file_type, '_reformat_', '_quality_trim_']
        short_file_path_format = "{{sample}}/qc/qc_stats/short/{{sample}}{file_type}{direction}_{output}"

        # Add additional short read fastq files generated by decontamination and adapter trimming to the list.
        if CONTAMINANT_REFERENCE_GENOMES:
            qc_short_file_types.append(filter_file_type)
        if PERFORM_ADAPTER_TRIMMING:
            qc_short_file_types.append('_adapter_trim_')

        fastqc_files = []
        for file_type in qc_short_file_types:
            fastqc_files += expand(short_file_path_format, file_type=file_type, direction=short_read_directions,
                output=fastqc_outputs)

    # Generate the list of fastqc output files for the long read fastq files.
    else:
        long_file_path_format = "{{sample}}/qc/qc_stats/long/{{sample}}{file_type}long_{output}"
        qc_long_file_types = [raw_file_type, filter_file_type]
        fastqc_files = expand(long_file_path_format, file_type=qc_long_file_types, output=fastqc_outputs)

    return fastqc_files

  
rule run_sample_qc_multiqc:
    input:
        generate_fastqc_file_list
    output:
        multqc_report="{sample}/qc/qc_stats/{type}/{sample}_{type}_multiqc_report.html",
        multqc_report_data="{sample}/qc/qc_stats/{type}/{sample}_{type}_multiqc_report_data.zip"
    conda:
        "../envs/qc.yaml"
    log:
        "{sample}/logs/qc/qc_stats_multiqc_{type}.log"
    benchmark:
        "{sample}/benchmarks/qc/short/qc_stats_multiqc_{type}.txt"
    params:
        qc_stats_dir="{sample}/qc/qc_stats/{type}"
    shell:
        """
        multiqc --outdir {params.qc_stats_dir} \
        --title '{wildcards.sample}_{wildcards.type}' \
        --data-format tsv \
        --zip-data-dir {params.qc_stats_dir} > {log} 2>&1
        """

<<<<<<< HEAD

rule generate_long_aggregate_qc_stats:
    input:
        expand("{sample}/qc/qc_stats/long/{sample}_long_multiqc_report_data.zip", sample=SAMPLE_NAMES)
    output:
        'stats/qc/before_and_after_qc_sequence_stats_long.tsv'
    benchmark:
        "benchmarks/qc/qc_long_aggregate_stats.benchmark.txt"
    run:
        long_raw_fastqc_data = extract_and_combine_sample_fastqc_multiqc_data(input)
        long_sanitized_fastqc_data = sanitize_fastqc_data(long_raw_fastqc_data)
        write_fastqc_summary_tsv(long_sanitized_fastqc_data, output[0], 'long')


rule generate_short_aggregate_qc_stats:
    input:
        expand("{sample}/qc/qc_stats/short/{sample}_short_multiqc_report_data.zip", sample=SAMPLE_NAMES)
    output:
        left_qc_stats='stats/qc/before_and_after_qc_sequence_stats_short_R1.tsv',
        right_qc_stats='stats/qc/before_and_after_qc_sequence_stats_short_R2.tsv'
    benchmark:
        "benchmarks/qc/qc_short_aggregate_stats.benchmark.txt"
    run:
        short_raw_fastqc_data = extract_and_combine_sample_fastqc_multiqc_data(input)
        short_sanitized_fastqc_data = sanitize_fastqc_data(short_raw_fastqc_data)
        write_fastqc_summary_tsv(short_sanitized_fastqc_data, output[0], 'R1')
        write_fastqc_summary_tsv(short_sanitized_fastqc_data, output[1],'R2')


=======
        
>>>>>>> 603b1c64
rule qc_stats:
    input:
        multqc_short_report=expand("{sample}/qc/qc_stats/short/{sample}_short_multiqc_report.html", sample=SAMPLE_NAMES) if POLISH_WITH_SHORT_READS else [],
        multqc_long_report=expand("{sample}/qc/qc_stats/long/{sample}_long_multiqc_report.html", sample=SAMPLE_NAMES)
    output:
        temp(touch("checkpoints/qc_stats"))

rule aggregate_qc_stats:
    input:
        left_short_qc_stats = 'stats/qc/before_and_after_qc_sequence_stats_short_R1.tsv' if POLISH_WITH_SHORT_READS else [],
        right_short_qc_stats = 'stats/qc/before_and_after_qc_sequence_stats_short_R2.tsv' if POLISH_WITH_SHORT_READS else [],
        long_qc_stats = 'stats/qc/before_and_after_qc_sequence_stats_long.tsv'
    output:
        temp(touch("checkpoints/aggregate_qc_stats"))

rule qc:
    input:
        qc=["checkpoints/qc_long"] if POLISH_WITH_SHORT_READS == False else ["checkpoints/qc_long", "checkpoints/qc_short"],
        qc_stats="checkpoints/qc_stats",
        aggregate_qc_stats="checkpoints/aggregate_qc_stats"

    output:
        temp(touch("checkpoints/qc"))<|MERGE_RESOLUTION|>--- conflicted
+++ resolved
@@ -468,8 +468,7 @@
         --zip-data-dir {params.qc_stats_dir} > {log} 2>&1
         """
 
-<<<<<<< HEAD
-
+        
 rule generate_long_aggregate_qc_stats:
     input:
         expand("{sample}/qc/qc_stats/long/{sample}_long_multiqc_report_data.zip", sample=SAMPLE_NAMES)
@@ -497,10 +496,7 @@
         write_fastqc_summary_tsv(short_sanitized_fastqc_data, output[0], 'R1')
         write_fastqc_summary_tsv(short_sanitized_fastqc_data, output[1],'R2')
 
-
-=======
         
->>>>>>> 603b1c64
 rule qc_stats:
     input:
         multqc_short_report=expand("{sample}/qc/qc_stats/short/{sample}_short_multiqc_report.html", sample=SAMPLE_NAMES) if POLISH_WITH_SHORT_READS else [],
