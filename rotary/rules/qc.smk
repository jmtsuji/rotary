# qc: rules for long and short read quality control.
# Copyright Jackson M. Tsuji and Lee H. Bergstrand, 2023

import os
import itertools
import pandas as pd
from pungi.utils import symlink_or_compress, is_config_parameter_true

CONTAMINATION_NCBI_ACCESSIONS = config.get("contamination_references_ncbi_accessions")
CUSTOM_CONTAMINATION_FILEPATHS = config.get("contamination_references_custom_filepaths")

if CUSTOM_CONTAMINATION_FILEPATHS:
    CUSTOM_CONTAMINATION_FILE_NAMES = [os.path.basename(path).split('.')[0] for path in CUSTOM_CONTAMINATION_FILEPATHS]
else:
    CUSTOM_CONTAMINATION_FILE_NAMES = []

if not CONTAMINATION_NCBI_ACCESSIONS and not CUSTOM_CONTAMINATION_FILEPATHS:
    CONTAMINANT_REFERENCE_GENOMES = False
else:
    CONTAMINANT_REFERENCE_GENOMES = True

ZENODO_VERSION = "10087395"

DB_DIR_PATH = config.get('db_dir')

KEEP_QC_READ_FILES = is_config_parameter_true(config,'keep_final_qc_read_files')
PERFORM_ADAPTER_TRIMMING = is_config_parameter_true(config,'perform_adapter_trimming')
OVERLAP_BASED_TRIMMING = is_config_parameter_true(config,'overlap_based_trimming')

# SAMPLE_NAMES and POLISH_WITH_SHORT_READS are instantiated in rotary.smk

rule download_short_read_adapters:
    """
    Downloads sequence adapters to trim from short reads (for now, uses the ATLAS version)
    """
    output:
        os.path.join(DB_DIR_PATH, "adapters.fasta")
    log:
        "logs/download/download_short_read_adapters.log"
    benchmark:
        "benchmarks/download/download_short_read_adapters.benchmark.txt"
    params:
        url = f"https://zenodo.org/records/{ZENODO_VERSION}/files/adapters.fasta"
    shell:
        """
        wget -O {output} {params.url} > {log} 2>&1
        """

rule download_ncbi_contamination_reference:
    """
    Downloads references genome for contamination screening using its NCBI genome accession
    """
    output:
        genome=os.path.join(DB_DIR_PATH,'contamination_references','ncbi','{accession}.fna.gz'),
        zip=temp(os.path.join(DB_DIR_PATH,'contamination_references','ncbi','{accession}.zip')),
        zip_dir=temp(directory(os.path.join(DB_DIR_PATH,'contamination_references','ncbi','{accession}')))
    conda:
        "../envs/download.yaml"
    log:
        "logs/download/download_contamination_reference_{accession}.log"
    benchmark:
        "benchmarks/download/download_contamination_reference_{accession}.benchmark.txt"
    params:
        accession="{accession}"
    threads:
        min(config.get("threads",1),4)
    shell:
        """        
        echo "### Downloading genome: {params.accession} ###" > {log}
        datasets download genome accession {params.accession} --include genome --filename {output.zip} 2>> {log}
        unzip -d {output.zip_dir} {output.zip} > /dev/null

        # Confirm that there is only one genome file matching the expected pattern in the unzipped folder
        genome_file=($(find {output.zip_dir}/ncbi_dataset/data/{params.accession} -type f -name "{params.accession}_*_genomic.fna"))
        if [[ "${{#genome_file[@]}}" == 1 ]]; then
          pigz -c -p {threads} "${{genome_file[0]}}" > {output.genome}
        else
          echo "ERROR: more than 1 genome file (or no genome file) in dir {output.zip_dir}/ncbi_dataset/data/{params.accession}"
          exit 1
        fi
        """

rule set_up_custom_contamination_references:
    output:
        expand(os.path.join(DB_DIR_PATH, 'contamination_references', 'custom', '{contaminant_name}.fna.gz'),
            contaminant_name=CUSTOM_CONTAMINATION_FILE_NAMES),
    run:
        for name, path in zip(CUSTOM_CONTAMINATION_FILE_NAMES,CUSTOM_CONTAMINATION_FILEPATHS):
            symlink_or_compress(path, os.path.join(DB_DIR_PATH, 'contamination_references', 'custom', f'{name}.fna.gz'))

rule nanopore_qc_filter:
    input:
        "{sample}/raw/long/{sample}_long.fastq.gz"
    output:
        temp("{sample}/qc/long/{sample}_filter_long.fastq.gz")
    conda:
        "../envs/mapping.yaml"
    log:
        "{sample}/logs/qc/long/qc_long.log"
    benchmark:
        "{sample}/benchmarks/qc/long/qc_long.benchmark.txt"
    threads:
        config.get("threads",1)
    resources:
        mem=config.get("memory")
    params:
        minlength = config.get("minlength"),
        minavgquality = config.get("minavgquality")
    shell:
        """
        reformat.sh in={input} out={output} minlength={params.minlength} minavgquality={params.minavgquality} \
          interleaved=f qin=33 threads={threads} -Xmx{resources.mem}G pigz=t unpigz=t > {log} 2>&1
        """


rule qc_long_length_hist:
    input:
        "{sample}/qc/long/{sample}_filter_long.fastq.gz"
    output:
        "{sample}/qc/long/{sample}_length_hist.tsv"
    conda:
        "../envs/mapping.yaml"
    log:
        "{sample}/logs/qc/long/qc_long_length_hist.log"
    benchmark:
        "{sample}/benchmarks/qc/long/qc_long_length_hist.benchmark.txt"
    threads:
        config.get("threads",1)
    resources:
        mem=config.get("memory")
    shell:
        """
        reformat.sh in={input} lhist={output} maxhistlen=10000000 pigz=t unpigz=t \
          interleaved=f qin=33 threads={threads} -Xmx{resources.mem}G > {log} 2>&1
        """


rule qc_long_length_stats:
    input:
        "{sample}/qc/long/{sample}_length_hist.tsv"
    output:
        "{sample}/stats/{sample}_qc_long_length_stats.txt"
    log:
        "{sample}/logs/qc/long/qc_long_length_stats.log"
    benchmark:
        "{sample}/benchmarks/qc/long/qc_long_length_stats.benchmark.txt"
    run:
        length_hist = pd.read_csv(input[0], sep='\t')

        lengths = []

        for index, row in length_hist.iterrows():
            length, count = row
            lengths = lengths + list(itertools.repeat(length,count))

        lengths = pd.Series(lengths)

        length_stats = pd.DataFrame({'Total reads':   [lengths.shape[0]],
                                     'Mean length':   [round(lengths.mean(),2)],
                                     'Median length': [lengths.median()],
                                     'Min length':    [lengths.min()],
                                     'Max length':    [lengths.max()]})\
          .transpose()

        length_stats.to_csv(output[0], sep='\t', header=None, index=True)


rule finalize_qc_long:
    input:
        "{sample}/qc/long/{sample}_filter_long.fastq.gz"
    output:
        "{sample}/qc/{sample}_qc_long.fastq.gz" if KEEP_QC_READ_FILES else temp("{sample}/qc/{sample}_qc_long.fastq.gz")
    shell:
        """
        cp {input} {output}
        """


rule qc_long:
    input:
        expand("{sample}/qc/{sample}_qc_long.fastq.gz", sample=SAMPLE_NAMES),
        expand("{sample}/stats/{sample}_qc_long_length_stats.txt", sample=SAMPLE_NAMES)
    output:
        temp(touch("checkpoints/qc_long"))


rule short_read_reformat:
    """
    Makes the input format of the short reads consistent (e.g., by trimming read descriptions and tossing invalid 
    nucleotide characters). Threads are locked at a maximum of 4 because this code is IO limited.
    """
    input:
        short_r1 = "{sample}/raw/short/{sample}_R1.fastq.gz",
        short_r2 = "{sample}/raw/short/{sample}_R2.fastq.gz"
    output:
        short_reformat_r1 = temp("{sample}/qc/short/{sample}_reformat_R1.fastq.gz"),
        short_reformat_r2 = temp("{sample}/qc/short/{sample}_reformat_R2.fastq.gz"),
        quality_histogram = "{sample}/qc/short/{sample}_reformat_qhist.tsv"
    conda:
        "../envs/qc.yaml"
    log:
        "{sample}/logs/qc/short/short_read_reformat.log"
    benchmark:
        "{sample}/benchmarks/qc/short/short_read_reformat.benchmark.txt"
    threads:
        min(config.get("threads", 1), 4)
    resources:
        mem = config.get("memory")
    shell:
        """
        reformat.sh -Xmx{resources.mem}g threads={threads} in={input.short_r1} in2={input.short_r2} \
          out={output.short_reformat_r1} out2={output.short_reformat_r2} qhist={output.quality_histogram} \
          overwrite=t interleaved=f qin=33 verifypaired=t trimreaddescription=t tossjunk=t pigz=t unpigz=t \
          2> {log}
        """


rule short_read_adapter_trimming:
    """
    Trims 3' adapters off the reads (e.g., that are caused by having a short insert).
    """
    input:
        short_r1 = "{sample}/qc/short/{sample}_reformat_R1.fastq.gz",
        short_r2 = "{sample}/qc/short/{sample}_reformat_R2.fastq.gz",
        adapters = os.path.join(DB_DIR_PATH, "adapters.fasta")
    output:
        short_r1 = temp("{sample}/qc/short/{sample}_adapter_trim_R1.fastq.gz"),
        short_r2 = temp("{sample}/qc/short/{sample}_adapter_trim_R2.fastq.gz"),
        adapter_trim_stats= "{sample}/stats/{sample}_short_read_adapter_trimming.txt"
    conda:
        "../envs/qc.yaml"
    log:
        "{sample}/logs/qc/short/short_read_adapter_trimming.log"
    benchmark:
        "{sample}/benchmarks/qc/short/short_read_adapter_trimming.benchmark.txt"
    params:
        adapter_trimming_kmer_length = config.get("adapter_trimming_kmer_length"),
        minimum_detectable_adapter_length_on_read_end = config.get("minimum_detectable_adapter_length_on_read_end"),
        trim_adapters_by_overlap = "t" if OVERLAP_BASED_TRIMMING else "f",
        min_read_length = config.get("minimum_read_length_adapter_trim")
    threads:
        config.get("threads", 1)
    resources:
        mem = config.get("memory")
    shell:
        """
        bbduk.sh -Xmx{resources.mem}g threads={threads} in={input.short_r1} in2={input.short_r2} \
          out={output.short_r1} out2={output.short_r2} ref={input.adapters} \
          k={params.adapter_trimming_kmer_length} ktrim=r mink={params.minimum_detectable_adapter_length_on_read_end} \
          rcomp=t trimbyoverlap={params.trim_adapters_by_overlap} minoverlap=14 mininsert=40 \
          minlength={params.min_read_length} stats={output.adapter_trim_stats} overwrite=t interleaved=f qin=33 \
          pigz=t unpigz=t \
          2> {log}
        """


rule short_read_quality_trimming:
    """
    Performs quality trimming after trimming adapters.
    The conditional statements in the input field select whether to skip adapter trimming based on the config file.
    Note: if quality_trim_direction is set as "f", the reads are just passed through this rule and not trimmed.
    """

    input:
        short_r1 = "{sample}/qc/short/{sample}_adapter_trim_R1.fastq.gz" if PERFORM_ADAPTER_TRIMMING else "{sample}/qc/short/{sample}_reformat_R1.fastq.gz",
        short_r2 = "{sample}/qc/short/{sample}_adapter_trim_R2.fastq.gz" if PERFORM_ADAPTER_TRIMMING else "{sample}/qc/short/{sample}_reformat_R2.fastq.gz"
    output:
        short_r1 = temp("{sample}/qc/short/{sample}_quality_trim_R1.fastq.gz"),
        short_r2 = temp("{sample}/qc/short/{sample}_quality_trim_R2.fastq.gz"),
        quality_histogram = "{sample}/qc/short/{sample}_quality_trim_qhist.tsv"
    conda:
        "../envs/qc.yaml"
    log:
        "{sample}/logs/qc/short/short_read_quality_trimming.log"
    benchmark:
        "{sample}/benchmarks/qc/short/short_read_quality_trimming.benchmark.txt"
    params:
        quality_trim_direction = config.get("quality_trim_direction"),
        quality_trim_cutoff = config.get("quality_trim_score_cutoff"),
        min_read_length = config.get("minimum_read_length_quality_trim"),
        min_average_quality = config.get("minimum_average_quality_score_post_trim") if config.get("quality_trim_direction") != "f" else 0
    threads:
        config.get("threads", 1)
    resources:
        mem = config.get("memory")
    shell:
        """
        bbduk.sh -Xmx{resources.mem}g threads={threads} in={input.short_r1} in2={input.short_r2} \
          out={output.short_r1} out2={output.short_r2} qhist={output.quality_histogram} \
          qtrim={params.quality_trim_direction} trimq={params.quality_trim_cutoff} minlength={params.min_read_length} \
          minavgquality={params.min_average_quality} overwrite=t interleaved=f qin=33 pigz=t unpigz=t \
          2> {log}
        """


rule short_read_contamination_filter:
    """
    Filters short reads based on match to a reference. 
    Note that contamination_references in the input is only there to trigger download of the genome files; the actual 
    text to be input into the shell (with proper comma separation) is prepared in all_contaminant_references in params.
    """
    input:
        short_r1 = "{sample}/qc/short/{sample}_quality_trim_R1.fastq.gz",
        short_r2 = "{sample}/qc/short/{sample}_quality_trim_R2.fastq.gz",
        ncbi_contamination_references = expand(os.path.join(DB_DIR_PATH, 'contamination_references', 'ncbi',
            '{accession}.fna.gz'), accession=CONTAMINATION_NCBI_ACCESSIONS),
        custom_contamination_references = expand(os.path.join(DB_DIR_PATH, 'contamination_references', 'custom',
            '{contaminant_name}.fna.gz'), contaminant_name=CUSTOM_CONTAMINATION_FILE_NAMES)
    output:
        short_r1 = temp("{sample}/qc/short/{sample}_filter_R1.fastq.gz"),
        short_r2 = temp("{sample}/qc/short/{sample}_filter_R2.fastq.gz"),
        quality_histogram = "{sample}/qc/short/{sample}_filter_qhist.tsv",
        filter_stats= "{sample}/stats/{sample}_short_read_contamination_filter.txt"
    conda:
        "../envs/qc.yaml"
    log:
        "{sample}/logs/qc/short/short_read_contamination_filter.log"
    benchmark:
        "{sample}/benchmarks/qc/short/short_read_contamination_filter.benchmark.txt"
    params:
        contamination_filter_kmer_length = config.get("contamination_filter_kmer_length"),
        contamination_references = lambda wildcards, input: ','.join(input.ncbi_contamination_references +
                                                                     input.custom_contamination_references)
    threads:
        config.get("threads", 1)
    resources:
        mem = config.get("memory")
    shell:
        """
        bbduk.sh -Xmx{resources.mem}g threads={threads} in={input.short_r1} in2={input.short_r2} \
          ref={params.contamination_references} out={output.short_r1} out2={output.short_r2} \
          stats={output.filter_stats} qhist={output.quality_histogram} \
          k={params.contamination_filter_kmer_length} ktrim=f rcomp=t \
          overwrite=t interleaved=f qin=33 pigz=t unpigz=t \
          2> {log}
        """


rule finalize_qc_short:
    """
    The conditional statements in this rule control whether or not contaminant filtration is performed.
    """
    input:
        short_r1 = "{sample}/qc/short/{sample}_filter_R1.fastq.gz" if CONTAMINANT_REFERENCE_GENOMES else "{sample}/qc/short/{sample}_quality_trim_R1.fastq.gz",
        short_r2 = "{sample}/qc/short/{sample}_filter_R2.fastq.gz" if CONTAMINANT_REFERENCE_GENOMES else "{sample}/qc/short/{sample}_quality_trim_R2.fastq.gz"
    output:
        short_final_r1="{sample}/qc/{sample}_qc_R1.fastq.gz" if KEEP_QC_READ_FILES else temp("{sample}/qc/{sample}_qc_R1.fastq.gz"),
        short_final_r2="{sample}/qc/{sample}_qc_R2.fastq.gz" if KEEP_QC_READ_FILES else temp("{sample}/qc/{sample}_qc_R2.fastq.gz")
    shell:
        """
        cp {input.short_r1} {output.short_final_r1}
        cp {input.short_r2} {output.short_final_r2}
        """


rule qc_short:
    input:
        expand("{sample}/qc/{sample}_qc_R1.fastq.gz", sample=SAMPLE_NAMES),
        expand("{sample}/qc/{sample}_qc_R2.fastq.gz", sample=SAMPLE_NAMES)
    output:
        temp(touch("checkpoints/qc_short"))


rule run_fastqc_raw_reads:
    input:
        # wildcard direction_or_long can be long, R1, or R2
        "{sample}/raw/{read_type}/{sample}_{direction_or_long}.fastq.gz"
    output:
        fastqc_html=temp("{sample}/qc/qc_stats/{read_type}/{sample}_{direction_or_long}_fastqc.html"),
        fastqc_zip=temp("{sample}/qc/qc_stats/{read_type}/{sample}_{direction_or_long}_fastqc.zip")
    conda:
        "../envs/qc.yaml"
    log:
        "{sample}/logs/qc/qc_stats_{read_type}_{direction_or_long}.log"
    benchmark:
        "{sample}/benchmarks/qc/short/qc_stats_{read_type}_{direction_or_long}.txt"
    params:
        outdir="{sample}/qc/qc_stats/{read_type}"
    resources:
        mem_mb = lambda wildcards: 1024 if wildcards.read_type == 'long' else 512 # More memory when dealing with long reads
    shell:
        """
        mkdir -p {params.outdir}
        fastqc -o {params.outdir} --memory {resources.mem_mb} {input} > {log} 2>&1
        """

rule run_fastqc_quality_controlled_reads:
    input:
        # wildcard direction_or_long can be long, R1, or R2
        "{sample}/qc/{read_type}/{sample}{file_type}{direction_or_long}.fastq.gz"
    output:
        fastqc_html=temp("{sample}/qc/qc_stats/{read_type}/{sample}{file_type}{direction_or_long}_fastqc.html"),
        fastqc_zip=temp("{sample}/qc/qc_stats/{read_type}/{sample}{file_type}{direction_or_long}_fastqc.zip")
    conda:
        "../envs/qc.yaml"
    log:
        "{sample}/logs/qc/qc_stats_{read_type}_{file_type}_{direction_or_long}.log"
    benchmark:
        "{sample}/benchmarks/qc/short/qc_stats_{read_type}_{file_type}_{direction_or_long}.txt"
    params:
        outdir="{sample}/qc/qc_stats/{read_type}"
    resources:
        mem_mb=lambda wildcards: 1024 if wildcards.read_type == 'long' else 512  # More memory when dealing with long reads
    shell:
        """
        mkdir -p {params.outdir}
        fastqc -o {params.outdir} --memory {resources.mem_mb} {input} > {log} 2>&1
        """

<<<<<<< HEAD
rule run_sample_qc_multiqc:
=======
def generate_fastqc_file_list(wildcards):
    """
    Generate a list of FastQC file paths based on the specified parameters.
    :param wildcards: Contains the wildcards used for generating the file paths.
    :return: A list of file paths for the required output FastQC files
    """
    fastqc_outputs = ['fastqc.html', 'fastqc.zip'] # Fastqc outputs html and zip files for each input fastq file.
    short_read_directions = ['R1', 'R2']
    raw_file_type = '_' # Raw fastq files have no file type and only possess a dash.
    filter_file_type = '_filter_' # Filter is shared between both short and long read data.

    # Generate the list of fastqc output files for the short read fastq files.
    if wildcards.type == 'short':
        qc_short_file_types = [raw_file_type, '_reformat_', '_quality_trim_']
        short_file_path_format = "{{sample}}/qc/qc_stats/short/{{sample}}{file_type}{direction}_{output}"

        # Add additional short read fastq files generated by decontamination and adapter trimming to the list.
        if CONTAMINANT_REFERENCE_GENOMES:
            qc_short_file_types.append(filter_file_type)
        if PERFORM_ADAPTER_TRIMMING:
            qc_short_file_types.append('_adapter_trim_')

        fastqc_files = []
        for file_type in qc_short_file_types:
            fastqc_files += expand(short_file_path_format, file_type=file_type, direction=short_read_directions,
                output=fastqc_outputs)

    # Generate the list of fastqc output files for the long read fastq files.
    else:
        long_file_path_format = "{{sample}}/qc/qc_stats/long/{{sample}}{file_type}long_{output}"
        qc_long_file_types = [raw_file_type, filter_file_type]
        fastqc_files = expand(long_file_path_format, file_type=qc_long_file_types, output=fastqc_outputs)

    return fastqc_files

rule run_multiqc:
>>>>>>> e58371cf
    input:
        generate_fastqc_file_list
    output:
        multqc_report="{sample}/qc/qc_stats/{type}/{sample}_{type}_multiqc_report.html",
        multqc_report_data="{sample}/qc/qc_stats/{type}/{sample}_{type}_multiqc_report_data.zip"
    conda:
        "../envs/qc.yaml"
    log:
        "{sample}/logs/qc/qc_stats_multiqc_{type}.log"
    benchmark:
        "{sample}/benchmarks/qc/short/qc_stats_multiqc_{type}.txt"
    params:
        qc_stats_dir="{sample}/qc/qc_stats/{type}"
    shell:
        """
        multiqc --outdir {params.qc_stats_dir} \
        --title '{wildcards.sample}_{wildcards.type}' \
        --data-format tsv \
        --zip-data-dir {params.qc_stats_dir} > {log} 2>&1
        """

rule qc_stats:
    input:
        multqc_short_report=expand("{sample}/qc/qc_stats/short/{sample}_short_multiqc_report.html", sample=SAMPLE_NAMES) if POLISH_WITH_SHORT_READS else [],
        multqc_long_report=expand("{sample}/qc/qc_stats/long/{sample}_long_multiqc_report.html", sample=SAMPLE_NAMES)
    output:
        temp(touch("checkpoints/qc_stats"))

rule qc:
    input:
        qc=["checkpoints/qc_long"] if POLISH_WITH_SHORT_READS == False else ["checkpoints/qc_long", "checkpoints/qc_short"],
        qc_stats="checkpoints/qc_stats"
    output:
        temp(touch("checkpoints/qc"))<|MERGE_RESOLUTION|>--- conflicted
+++ resolved
@@ -407,9 +407,7 @@
         fastqc -o {params.outdir} --memory {resources.mem_mb} {input} > {log} 2>&1
         """
 
-<<<<<<< HEAD
-rule run_sample_qc_multiqc:
-=======
+        
 def generate_fastqc_file_list(wildcards):
     """
     Generate a list of FastQC file paths based on the specified parameters.
@@ -445,8 +443,8 @@
 
     return fastqc_files
 
-rule run_multiqc:
->>>>>>> e58371cf
+  
+rule run_sample_qc_multiqc:
     input:
         generate_fastqc_file_list
     output:
@@ -468,6 +466,7 @@
         --zip-data-dir {params.qc_stats_dir} > {log} 2>&1
         """
 
+        
 rule qc_stats:
     input:
         multqc_short_report=expand("{sample}/qc/qc_stats/short/{sample}_short_multiqc_report.html", sample=SAMPLE_NAMES) if POLISH_WITH_SHORT_READS else [],
