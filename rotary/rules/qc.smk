# qc: rules for long and short read quality control.
# Copyright Jackson M. Tsuji and Lee H. Bergstrand, 2023

import os
import itertools
import pandas as pd
from pungi.utils import symlink_or_compress, is_config_parameter_true

CONTAMINATION_NCBI_ACCESSIONS = config.get("contamination_references_ncbi_accessions")
CUSTOM_CONTAMINATION_FILEPATHS = config.get("contamination_references_custom_filepaths")

if CUSTOM_CONTAMINATION_FILEPATHS:
    CUSTOM_CONTAMINATION_FILE_NAMES = [os.path.basename(path).split('.')[0] for path in CUSTOM_CONTAMINATION_FILEPATHS]
else:
    CUSTOM_CONTAMINATION_FILE_NAMES = []

if not CONTAMINATION_NCBI_ACCESSIONS and not CUSTOM_CONTAMINATION_FILEPATHS:
    CONTAMINANT_REFERENCE_GENOMES = False
else:
    CONTAMINANT_REFERENCE_GENOMES = True

ZENODO_VERSION = "10087395"

DB_DIR_PATH = config.get('db_dir')

KEEP_QC_READ_FILES = is_config_parameter_true(config,'keep_final_qc_read_files')

# SAMPLE_NAMES and POLISH_WITH_SHORT_READS are instantiated in rotary.smk

rule download_short_read_adapters:
    """
    Downloads sequence adapters to trim from short reads (for now, uses the ATLAS version)
    """
    output:
        os.path.join(DB_DIR_PATH, "adapters.fasta")
    log:
        "logs/download/download_short_read_adapters.log"
    benchmark:
        "benchmarks/download/download_short_read_adapters.benchmark.txt"
    params:
        url = f"https://zenodo.org/records/{ZENODO_VERSION}/files/adapters.fasta"
    shell:
        """
        wget -O {output} {params.url} > {log} 2>&1
        """

rule download_ncbi_contamination_reference:
    """
    Downloads references genome for contamination screening using its NCBI genome accession
    """
    output:
        genome=os.path.join(DB_DIR_PATH,'contamination_references','ncbi','{accession}.fna.gz'),
        zip=temp(os.path.join(DB_DIR_PATH,'contamination_references','ncbi','{accession}.zip')),
        zip_dir=temp(directory(os.path.join(DB_DIR_PATH,'contamination_references','ncbi','{accession}')))
    conda:
        "../envs/download.yaml"
    log:
        "logs/download/download_contamination_reference_{accession}.log"
    benchmark:
        "benchmarks/download/download_contamination_reference_{accession}.benchmark.txt"
    params:
        accession="{accession}"
    threads:
        min(config.get("threads",1),4)
    shell:
        """        
        echo "### Downloading genome: {params.accession} ###" > {log}
        datasets download genome accession {params.accession} --include genome --filename {output.zip} 2>> {log}
        unzip -d {output.zip_dir} {output.zip} > /dev/null

        # Confirm that there is only one genome file matching the expected pattern in the unzipped folder
        genome_file=($(find {output.zip_dir}/ncbi_dataset/data/{params.accession} -type f -name "{params.accession}_*_genomic.fna"))
        if [[ "${{#genome_file[@]}}" == 1 ]]; then
          pigz -c -p {threads} "${{genome_file[0]}}" > {output.genome}
        else
          echo "ERROR: more than 1 genome file (or no genome file) in dir {output.zip_dir}/ncbi_dataset/data/{params.accession}"
          exit 1
        fi
        """

rule set_up_custom_contamination_references:
    output:
        expand(os.path.join(DB_DIR_PATH, 'contamination_references', 'custom', '{contaminant_name}.fna.gz'),
            contaminant_name=CUSTOM_CONTAMINATION_FILE_NAMES),
    run:
        for name, path in zip(CUSTOM_CONTAMINATION_FILE_NAMES,CUSTOM_CONTAMINATION_FILEPATHS):
            symlink_or_compress(path, os.path.join(DB_DIR_PATH, 'contamination_references', 'custom', f'{name}.fna.gz'))

rule nanopore_qc_filter:
    input:
        "{sample}/raw/{sample}_long.fastq.gz"
    output:
        temp("{sample}/qc/long/{sample}_nanopore_qc.fastq.gz")
    conda:
        "../envs/mapping.yaml"
    log:
        "{sample}/logs/qc/long/qc_long.log"
    benchmark:
        "{sample}/benchmarks/qc/long/qc_long.benchmark.txt"
    threads:
        config.get("threads",1)
    resources:
        mem=config.get("memory")
    params:
        minlength = config.get("minlength"),
        minavgquality = config.get("minavgquality")
    shell:
        """
        reformat.sh in={input} out={output} minlength={params.minlength} minavgquality={params.minavgquality} \
          interleaved=f qin=33 threads={threads} -Xmx{resources.mem}G pigz=t unpigz=t > {log} 2>&1
        """


rule qc_long_length_hist:
    input:
        "{sample}/qc/long/{sample}_nanopore_qc.fastq.gz"
    output:
        "{sample}/qc/long/{sample}_length_hist.tsv"
    conda:
        "../envs/mapping.yaml"
    log:
        "{sample}/logs/qc/long/qc_long_length_hist.log"
    benchmark:
        "{sample}/benchmarks/qc/long/qc_long_length_hist.benchmark.txt"
    threads:
        config.get("threads",1)
    resources:
        mem=config.get("memory")
    shell:
        """
        reformat.sh in={input} lhist={output} maxhistlen=10000000 pigz=t unpigz=t \
          interleaved=f qin=33 threads={threads} -Xmx{resources.mem}G > {log} 2>&1
        """


rule qc_long_length_stats:
    input:
        "{sample}/qc/long/{sample}_length_hist.tsv"
    output:
        "{sample}/stats/{sample}_qc_long_length_stats.txt"
    log:
        "{sample}/logs/qc/long/qc_long_length_stats.log"
    benchmark:
        "{sample}/benchmarks/qc/long/qc_long_length_stats.benchmark.txt"
    run:
        length_hist = pd.read_csv(input[0], sep='\t')

        lengths = []

        for index, row in length_hist.iterrows():
            length, count = row
            lengths = lengths + list(itertools.repeat(length,count))

        lengths = pd.Series(lengths)

        length_stats = pd.DataFrame({'Total reads':   [lengths.shape[0]],
                                     'Mean length':   [round(lengths.mean(),2)],
                                     'Median length': [lengths.median()],
                                     'Min length':    [lengths.min()],
                                     'Max length':    [lengths.max()]})\
          .transpose()

        length_stats.to_csv(output[0], sep='\t', header=None, index=True)


rule finalize_qc_long:
    input:
        "{sample}/qc/long/{sample}_nanopore_qc.fastq.gz"
    output:
        "{sample}/qc/{sample}_qc_long.fastq.gz" if KEEP_QC_READ_FILES else temp("{sample}/qc/{sample}_qc_long.fastq.gz")
    shell:
        """
        cp {input} {output}
        """


rule qc_long:
    input:
        expand("{sample}/qc/{sample}_qc_long.fastq.gz", sample=SAMPLE_NAMES),
        expand("{sample}/stats/{sample}_qc_long_length_stats.txt", sample=SAMPLE_NAMES)
    output:
        temp(touch("checkpoints/qc_long"))


rule short_read_reformat:
    """
    Makes the input format of the short reads consistent (e.g., by trimming read descriptions and tossing invalid 
    nucleotide characters). Threads are locked at a maximum of 4 because this code is IO limited.
    """
    input:
        short_r1 = "{sample}/raw/{sample}_R1.fastq.gz",
        short_r2 = "{sample}/raw/{sample}_R2.fastq.gz"
    output:
        short_reformat_r1 = temp("{sample}/qc/short/{sample}_reformat_R1.fastq.gz"),
        short_reformat_r2 = temp("{sample}/qc/short/{sample}_reformat_R2.fastq.gz"),
        quality_histogram = "{sample}/qc/short/{sample}_reformat_qhist.tsv"
    conda:
        "../envs/qc.yaml"
    log:
        "{sample}/logs/qc/short/short_read_reformat.log"
    benchmark:
        "{sample}/benchmarks/qc/short/short_read_reformat.benchmark.txt"
    threads:
        min(config.get("threads", 1), 4)
    resources:
        mem = config.get("memory")
    shell:
        """
        reformat.sh -Xmx{resources.mem}g threads={threads} in={input.short_r1} in2={input.short_r2} \
          out={output.short_reformat_r1} out2={output.short_reformat_r2} qhist={output.quality_histogram} \
          overwrite=t interleaved=f qin=33 verifypaired=t trimreaddescription=t tossjunk=t pigz=t unpigz=t \
          2> {log}
        """


rule short_read_adapter_trimming:
    """
    Trims 3' adapters off the reads (e.g., that are caused by having a short insert).
    """
    input:
        short_r1 = "{sample}/qc/short/{sample}_reformat_R1.fastq.gz",
        short_r2 = "{sample}/qc/short/{sample}_reformat_R2.fastq.gz",
        adapters = os.path.join(DB_DIR_PATH, "adapters.fasta")
    output:
        short_r1 = temp("{sample}/qc/short/{sample}_adapter_trim_R1.fastq.gz"),
        short_r2 = temp("{sample}/qc/short/{sample}_adapter_trim_R2.fastq.gz"),
        adapter_trim_stats= "{sample}/stats/{sample}_short_read_adapter_trimming.txt"
    conda:
        "../envs/qc.yaml"
    log:
        "{sample}/logs/qc/short/short_read_adapter_trimming.log"
    benchmark:
        "{sample}/benchmarks/qc/short/short_read_adapter_trimming.benchmark.txt"
    params:
        adapter_trimming_kmer_length = config.get("adapter_trimming_kmer_length"),
        minimum_detectable_adapter_length_on_read_end = config.get("minimum_detectable_adapter_length_on_read_end"),
        trim_adapters_by_overlap = "t" if str(config.get("overlap_based_trimming")).lower() == "true" else "f",
        min_read_length = config.get("minimum_read_length_adapter_trim")
    threads:
        config.get("threads", 1)
    resources:
        mem = config.get("memory")
    shell:
        """
        bbduk.sh -Xmx{resources.mem}g threads={threads} in={input.short_r1} in2={input.short_r2} \
          out={output.short_r1} out2={output.short_r2} ref={input.adapters} \
          k={params.adapter_trimming_kmer_length} ktrim=r mink={params.minimum_detectable_adapter_length_on_read_end} \
          rcomp=t trimbyoverlap={params.trim_adapters_by_overlap} minoverlap=14 mininsert=40 \
          minlength={params.min_read_length} stats={output.adapter_trim_stats} overwrite=t interleaved=f qin=33 \
          pigz=t unpigz=t \
          2> {log}
        """


rule short_read_quality_trimming:
    """
    Performs quality trimming after trimming adapters.
    The conditional statements in the input field select whether to skip adapter trimming based on the config file.
    Note: if quality_trim_direction is set as "f", the reads are just passed through this rule and not trimmed.
    """
    input:
        short_r1 = "{sample}/qc/short/{sample}_adapter_trim_R1.fastq.gz" if str(config.get("perform_adapter_trimming")).lower() == 'true' else "{sample}/qc/short/{sample}_reformat_R1.fastq.gz",
        short_r2 = "{sample}/qc/short/{sample}_adapter_trim_R2.fastq.gz" if str(config.get("perform_adapter_trimming")).lower() == 'true' else "{sample}/qc/short/{sample}_reformat_R2.fastq.gz"
    output:
        short_r1 = temp("{sample}/qc/short/{sample}_quality_trim_R1.fastq.gz"),
        short_r2 = temp("{sample}/qc/short/{sample}_quality_trim_R2.fastq.gz"),
        quality_histogram = "{sample}/qc/short/{sample}_quality_trim_qhist.tsv"
    conda:
        "../envs/qc.yaml"
    log:
        "{sample}/logs/qc/short/short_read_quality_trimming.log"
    benchmark:
        "{sample}/benchmarks/qc/short/short_read_quality_trimming.benchmark.txt"
    params:
        quality_trim_direction = config.get("quality_trim_direction"),
        quality_trim_cutoff = config.get("quality_trim_score_cutoff"),
        min_read_length = config.get("minimum_read_length_quality_trim"),
        min_average_quality = config.get("minimum_average_quality_score_post_trim") if config.get("quality_trim_direction") != "f" else 0
    threads:
        config.get("threads", 1)
    resources:
        mem = config.get("memory")
    shell:
        """
        bbduk.sh -Xmx{resources.mem}g threads={threads} in={input.short_r1} in2={input.short_r2} \
          out={output.short_r1} out2={output.short_r2} qhist={output.quality_histogram} \
          qtrim={params.quality_trim_direction} trimq={params.quality_trim_cutoff} minlength={params.min_read_length} \
          minavgquality={params.min_average_quality} overwrite=t interleaved=f qin=33 pigz=t unpigz=t \
          2> {log}
        """


rule short_read_contamination_filter:
    """
    Filters short reads based on match to a reference. 
    Note that contamination_references in the input is only there to trigger download of the genome files; the actual 
    text to be input into the shell (with proper comma separation) is prepared in all_contaminant_references in params.
    """
    input:
        short_r1 = "{sample}/qc/short/{sample}_quality_trim_R1.fastq.gz",
        short_r2 = "{sample}/qc/short/{sample}_quality_trim_R2.fastq.gz",
        ncbi_contamination_references = expand(os.path.join(DB_DIR_PATH, 'contamination_references', 'ncbi',
            '{accession}.fna.gz'), accession=CONTAMINATION_NCBI_ACCESSIONS),
        custom_contamination_references = expand(os.path.join(DB_DIR_PATH, 'contamination_references', 'custom',
            '{contaminant_name}.fna.gz'), contaminant_name=CUSTOM_CONTAMINATION_FILE_NAMES)
    output:
        short_r1 = temp("{sample}/qc/short/{sample}_filter_R1.fastq.gz"),
        short_r2 = temp("{sample}/qc/short/{sample}_filter_R2.fastq.gz"),
        quality_histogram = "{sample}/qc/short/{sample}_filter_qhist.tsv",
        filter_stats= "{sample}/stats/{sample}_short_read_contamination_filter.txt"
    conda:
        "../envs/qc.yaml"
    log:
        "{sample}/logs/qc/short/short_read_contamination_filter.log"
    benchmark:
        "{sample}/benchmarks/qc/short/short_read_contamination_filter.benchmark.txt"
    params:
        contamination_filter_kmer_length = config.get("contamination_filter_kmer_length"),
        contamination_references = lambda wildcards, input: ','.join(input.ncbi_contamination_references +
                                                                     input.custom_contamination_references)
    threads:
        config.get("threads", 1)
    resources:
        mem = config.get("memory")
    shell:
        """
        bbduk.sh -Xmx{resources.mem}g threads={threads} in={input.short_r1} in2={input.short_r2} \
          ref={params.contamination_references} out={output.short_r1} out2={output.short_r2} \
          stats={output.filter_stats} qhist={output.quality_histogram} \
          k={params.contamination_filter_kmer_length} ktrim=f rcomp=t \
          overwrite=t interleaved=f qin=33 pigz=t unpigz=t \
          2> {log}
        """


rule finalize_qc_short:
    """
    The conditional statements in this rule control whether or not contaminant filtration is performed.
    """
    input:
        short_r1 = "{sample}/qc/short/{sample}_filter_R1.fastq.gz" if CONTAMINANT_REFERENCE_GENOMES == True else "{sample}/qc/short/{sample}_quality_trim_R1.fastq.gz",
        short_r2 = "{sample}/qc/short/{sample}_filter_R2.fastq.gz" if CONTAMINANT_REFERENCE_GENOMES == True else "{sample}/qc/short/{sample}_quality_trim_R2.fastq.gz"
    output:
        short_final_r1="{sample}/qc/{sample}_qc_R1.fastq.gz" if KEEP_QC_READ_FILES else temp("{sample}/qc/{sample}_qc_R1.fastq.gz"),
        short_final_r2="{sample}/qc/{sample}_qc_R2.fastq.gz" if KEEP_QC_READ_FILES else temp("{sample}/qc/{sample}_qc_R2.fastq.gz")
    shell:
        """
        cp {input.short_r1} {output.short_final_r1}
        cp {input.short_r2} {output.short_final_r2}
        """


rule qc_short:
    input:
        expand("{sample}/qc/{sample}_qc_R1.fastq.gz", sample=SAMPLE_NAMES),
        expand("{sample}/qc/{sample}_qc_R2.fastq.gz", sample=SAMPLE_NAMES)
    output:
        temp(touch("checkpoints/qc_short"))


<<<<<<< HEAD
=======
FASTQC_OUTPUTS = ['_fastqc.html', '_fastqc.zip']

>>>>>>> fa1df58d
rule run_fastqc_long:
    input:
        raw_long_reads="{sample}/raw/{sample}_long.fastq.gz",
        qced_long_reads="{sample}/qc/long/{sample}_nanopore_qc.fastq.gz",
    output:
        checkpoints=temp(touch("checkpoints/qc_stats_long_{sample}")),
<<<<<<< HEAD
        raw_long_reads_fastqc=expand("{{sample}}/qc/qc_stats/long/{{sample}}_long{end}", end=['_fastqc.html', '_fastqc.zip']),
        qced_long_reads_fastqc=expand("{{sample}}/qc/qc_stats/long/{{sample}}_nanopore_qc{end}",end=['_fastqc.html', '_fastqc.zip']),
=======
        raw_long_reads_fastqc=expand("{{sample}}/qc/qc_stats/long/{{sample}}_long{end}", end=FASTQC_OUTPUTS),
        qced_long_reads_fastqc=expand("{{sample}}/qc/qc_stats/long/{{sample}}_nanopore_qc{end}",end=FASTQC_OUTPUTS),
>>>>>>> fa1df58d
    conda:
        "../envs/qc.yaml"
    log:
        "{sample}/logs/qc/qc_stats_long.log"
    benchmark:
        "{sample}/benchmarks/qc/short/qc_stats_long.txt"
    params:
        outdir="{sample}/qc/qc_stats/long"
    threads:
        2
<<<<<<< HEAD
    resources:
        mem_mb=1024
    shell:
        """
        mkdir -p {params.outdir}
        fastqc -o {params.outdir} --memory {resources.mem_mb} -t {threads} {input} > {log} 2>&1
        """

rule run_fastq_short:
    input:
        raw_short_reads=expand("{{sample}}/raw/{{sample}}_{direction}.fastq.gz", direction=['R1','R2']),
        short_reformat=expand("{{sample}}/qc/short/{{sample}}_reformat_{direction}.fastq.gz", direction=['R1','R2']),
        short_adapter_trim=expand("{{sample}}/qc/short/{{sample}}_adapter_trim_{direction}.fastq.gz", direction=['R1','R2']),
        short_quality_trim=expand("{{sample}}/qc/short/{{sample}}_quality_trim_{direction}.fastq.gz", direction=['R1','R2']),
        short_contamination_filter=expand("{{sample}}/qc/short/{{sample}}_filter_{direction}.fastq.gz", direction=['R1','R2']) if CONTAMINANT_REFERENCE_GENOMES else []
    output:
        checkpoints=temp(touch("checkpoints/qc_stats_short_{sample}")),
        raw_short_reads=expand("{{sample}}/qc/qc_stats/short/{{sample}}_{direction}{end}", direction=['R1', 'R2'], end=['_fastqc.html', '_fastqc.zip']),
        short_reformat=expand("{{sample}}/qc/qc_stats/short/{{sample}}_reformat_{direction}{end}", direction=['R1', 'R2'], end=['_fastqc.html', '_fastqc.zip']),
        short_adapter_trim=expand("{{sample}}/qc/qc_stats/short/{{sample}}_adapter_trim_{direction}{end}", direction=['R1','R2'], end=['_fastqc.html', '_fastqc.zip']),
        short_quality_trim=expand("{{sample}}/qc/qc_stats/short/{{sample}}_quality_trim_{direction}{end}", direction=['R1','R2'], end=['_fastqc.html', '_fastqc.zip']),
        short_contamination_filter=expand("{{sample}}/qc/qc_stats/short/{{sample}}_filter_{direction}{end}", direction=['R1','R2'], end=['_fastqc.html', '_fastqc.zip']) if CONTAMINANT_REFERENCE_GENOMES else []
=======
    shell:
        """
        fastqc -o {params.outdir} -t {threads} {input} > {log} 2>&1
        """

FASTQ_DIRECTIONS = ['R1', 'R2']
QC_SHORT_FILE_TYPES = ['_reformat_', '_adapter_trim_', '_quality_trim_']

rule run_fastq_short:
    input:
        raw_short_reads = expand("{{sample}}/raw/{{sample}}_{direction}.fastq.gz", direction=FASTQ_DIRECTIONS),
        qced_short_reads = expand("{{sample}}/qc/short/{{sample}}{file_type}{direction}.fastq.gz", file_type=QC_SHORT_FILE_TYPES, direction=FASTQ_DIRECTIONS),
        short_contamination_filter=expand("{{sample}}/qc/short/{{sample}}_filter_{direction}.fastq.gz", direction=FASTQ_DIRECTIONS) if CONTAMINANT_REFERENCE_GENOMES else[]
    output:
        checkpoints = temp(touch("checkpoints/qc_stats_short_{sample}")),
        raw_short_reads = expand("{{sample}}/raw/{{sample}}_{direction}{end}", direction=FASTQ_DIRECTIONS, end=FASTQC_OUTPUTS),
        qced_short_reads = expand("{{sample}}/qc/short/{{sample}}{file_type}{direction}{end}", file_type=QC_SHORT_FILE_TYPES, direction=FASTQ_DIRECTIONS, end=FASTQC_OUTPUTS),
        short_contamination_filter = expand("{{sample}}/qc/short/{{sample}}_filter_{direction}{end}", direction=FASTQ_DIRECTIONS, end=FASTQC_OUTPUTS) if CONTAMINANT_REFERENCE_GENOMES else[]
>>>>>>> fa1df58d
    conda:
        "../envs/qc.yaml"
    log:
        "{sample}/logs/qc/qc_stats_short.log"
    benchmark:
        "{sample}/benchmarks/qc/short/qc_stats_short.txt"
    params:
        outdir="{sample}/qc/qc_stats/short"
    threads:
<<<<<<< HEAD
        config.get("threads", 1)
    shell:
        """
        mkdir -p {params.outdir}
=======
        config.get("threads",1)
    shell:
        """
>>>>>>> fa1df58d
        fastqc -o {params.outdir} -t {threads} {input} >{log} 2>&1
        """

rule run_multiqc:
    input:
        "checkpoints/qc_stats_{type}_{sample}"
    output:
        multqc_report="{sample}/qc/qc_stats/{type}/{sample}_{type}_multiqc_report.html",
        multqc_report_data="{sample}/qc/qc_stats/{type}/{sample}_{type}_multiqc_report_data.zip"
    conda:
        "../envs/qc.yaml"
    log:
        "{sample}/logs/qc/qc_stats_multiqc_{type}.log"
    benchmark:
        "{sample}/benchmarks/qc/short/qc_stats_multiqc_{type}.txt"
<<<<<<< HEAD
    params:
        qc_stats_dir="{sample}/qc/qc_stats/{type}"
    shell:
        """
        multiqc --outdir {params.qc_stats_dir} \
        --title '{wildcards.sample}_{wildcards.type}' \
        --data-format tsv \
        --zip-data-dir {params.qc_stats_dir} > {log} 2>&1
=======
    shell:
        """
        multiqc --outdir {input} \
        --title '{wildcards.sample}_{wildcards.type}' \
        --data-format tsv \
        --zip-data-dir {input} > {log} 2>&1
>>>>>>> fa1df58d
        """

rule qc_stats:
    input:
        # expand("{sample}/polish/{sample}_polish.fasta",sample=SAMPLE_NAMES),
        multqc_short_report=expand("{sample}/qc/qc_stats/short/{sample}_short_multiqc_report.html", sample=SAMPLE_NAMES),
        multqc_long_report=expand("{sample}/qc/qc_stats/long/{sample}_long_multiqc_report.html", sample=SAMPLE_NAMES)
    output:
        temp(touch("checkpoints/qc_stats"))

rule qc:
    input:
        qc=["checkpoints/qc_long"] if POLISH_WITH_SHORT_READS == False else ["checkpoints/qc_long", "checkpoints/qc_short"],
        qc_stats="checkpoints/qc_stats"
    output:
        temp(touch("checkpoints/qc"))<|MERGE_RESOLUTION|>--- conflicted
+++ resolved
@@ -358,24 +358,16 @@
         temp(touch("checkpoints/qc_short"))
 
 
-<<<<<<< HEAD
-=======
 FASTQC_OUTPUTS = ['_fastqc.html', '_fastqc.zip']
 
->>>>>>> fa1df58d
 rule run_fastqc_long:
     input:
         raw_long_reads="{sample}/raw/{sample}_long.fastq.gz",
         qced_long_reads="{sample}/qc/long/{sample}_nanopore_qc.fastq.gz",
     output:
         checkpoints=temp(touch("checkpoints/qc_stats_long_{sample}")),
-<<<<<<< HEAD
-        raw_long_reads_fastqc=expand("{{sample}}/qc/qc_stats/long/{{sample}}_long{end}", end=['_fastqc.html', '_fastqc.zip']),
-        qced_long_reads_fastqc=expand("{{sample}}/qc/qc_stats/long/{{sample}}_nanopore_qc{end}",end=['_fastqc.html', '_fastqc.zip']),
-=======
         raw_long_reads_fastqc=expand("{{sample}}/qc/qc_stats/long/{{sample}}_long{end}", end=FASTQC_OUTPUTS),
         qced_long_reads_fastqc=expand("{{sample}}/qc/qc_stats/long/{{sample}}_nanopore_qc{end}",end=FASTQC_OUTPUTS),
->>>>>>> fa1df58d
     conda:
         "../envs/qc.yaml"
     log:
@@ -386,33 +378,12 @@
         outdir="{sample}/qc/qc_stats/long"
     threads:
         2
-<<<<<<< HEAD
     resources:
         mem_mb=1024
     shell:
         """
         mkdir -p {params.outdir}
         fastqc -o {params.outdir} --memory {resources.mem_mb} -t {threads} {input} > {log} 2>&1
-        """
-
-rule run_fastq_short:
-    input:
-        raw_short_reads=expand("{{sample}}/raw/{{sample}}_{direction}.fastq.gz", direction=['R1','R2']),
-        short_reformat=expand("{{sample}}/qc/short/{{sample}}_reformat_{direction}.fastq.gz", direction=['R1','R2']),
-        short_adapter_trim=expand("{{sample}}/qc/short/{{sample}}_adapter_trim_{direction}.fastq.gz", direction=['R1','R2']),
-        short_quality_trim=expand("{{sample}}/qc/short/{{sample}}_quality_trim_{direction}.fastq.gz", direction=['R1','R2']),
-        short_contamination_filter=expand("{{sample}}/qc/short/{{sample}}_filter_{direction}.fastq.gz", direction=['R1','R2']) if CONTAMINANT_REFERENCE_GENOMES else []
-    output:
-        checkpoints=temp(touch("checkpoints/qc_stats_short_{sample}")),
-        raw_short_reads=expand("{{sample}}/qc/qc_stats/short/{{sample}}_{direction}{end}", direction=['R1', 'R2'], end=['_fastqc.html', '_fastqc.zip']),
-        short_reformat=expand("{{sample}}/qc/qc_stats/short/{{sample}}_reformat_{direction}{end}", direction=['R1', 'R2'], end=['_fastqc.html', '_fastqc.zip']),
-        short_adapter_trim=expand("{{sample}}/qc/qc_stats/short/{{sample}}_adapter_trim_{direction}{end}", direction=['R1','R2'], end=['_fastqc.html', '_fastqc.zip']),
-        short_quality_trim=expand("{{sample}}/qc/qc_stats/short/{{sample}}_quality_trim_{direction}{end}", direction=['R1','R2'], end=['_fastqc.html', '_fastqc.zip']),
-        short_contamination_filter=expand("{{sample}}/qc/qc_stats/short/{{sample}}_filter_{direction}{end}", direction=['R1','R2'], end=['_fastqc.html', '_fastqc.zip']) if CONTAMINANT_REFERENCE_GENOMES else []
-=======
-    shell:
-        """
-        fastqc -o {params.outdir} -t {threads} {input} > {log} 2>&1
         """
 
 FASTQ_DIRECTIONS = ['R1', 'R2']
@@ -425,10 +396,9 @@
         short_contamination_filter=expand("{{sample}}/qc/short/{{sample}}_filter_{direction}.fastq.gz", direction=FASTQ_DIRECTIONS) if CONTAMINANT_REFERENCE_GENOMES else[]
     output:
         checkpoints = temp(touch("checkpoints/qc_stats_short_{sample}")),
-        raw_short_reads = expand("{{sample}}/raw/{{sample}}_{direction}{end}", direction=FASTQ_DIRECTIONS, end=FASTQC_OUTPUTS),
-        qced_short_reads = expand("{{sample}}/qc/short/{{sample}}{file_type}{direction}{end}", file_type=QC_SHORT_FILE_TYPES, direction=FASTQ_DIRECTIONS, end=FASTQC_OUTPUTS),
-        short_contamination_filter = expand("{{sample}}/qc/short/{{sample}}_filter_{direction}{end}", direction=FASTQ_DIRECTIONS, end=FASTQC_OUTPUTS) if CONTAMINANT_REFERENCE_GENOMES else[]
->>>>>>> fa1df58d
+        raw_short_reads = expand("{{sample}}/qc/qc_stats/short/{{sample}}_{direction}{end}", direction=FASTQ_DIRECTIONS, end=FASTQC_OUTPUTS),
+        qced_short_reads = expand("{{sample}}/qc/qc_stats/short/{{sample}}{file_type}{direction}{end}", file_type=QC_SHORT_FILE_TYPES, direction=FASTQ_DIRECTIONS, end=FASTQC_OUTPUTS),
+        short_contamination_filter = expand("{{sample}}/qc/qc_stats/short/{{sample}}_filter_{direction}{end}", direction=FASTQ_DIRECTIONS, end=FASTQC_OUTPUTS) if CONTAMINANT_REFERENCE_GENOMES else[]
     conda:
         "../envs/qc.yaml"
     log:
@@ -438,16 +408,10 @@
     params:
         outdir="{sample}/qc/qc_stats/short"
     threads:
-<<<<<<< HEAD
-        config.get("threads", 1)
+        config.get("threads",1)
     shell:
         """
         mkdir -p {params.outdir}
-=======
-        config.get("threads",1)
-    shell:
-        """
->>>>>>> fa1df58d
         fastqc -o {params.outdir} -t {threads} {input} >{log} 2>&1
         """
 
@@ -463,7 +427,6 @@
         "{sample}/logs/qc/qc_stats_multiqc_{type}.log"
     benchmark:
         "{sample}/benchmarks/qc/short/qc_stats_multiqc_{type}.txt"
-<<<<<<< HEAD
     params:
         qc_stats_dir="{sample}/qc/qc_stats/{type}"
     shell:
@@ -472,14 +435,6 @@
         --title '{wildcards.sample}_{wildcards.type}' \
         --data-format tsv \
         --zip-data-dir {params.qc_stats_dir} > {log} 2>&1
-=======
-    shell:
-        """
-        multiqc --outdir {input} \
-        --title '{wildcards.sample}_{wildcards.type}' \
-        --data-format tsv \
-        --zip-data-dir {input} > {log} 2>&1
->>>>>>> fa1df58d
         """
 
 rule qc_stats:
